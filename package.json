--- conflicted
+++ resolved
@@ -10,20 +10,13 @@
 		"access": "public"
 	},
 	"scripts": {
-<<<<<<< HEAD
 		"prepublishOnly": "pnpm run lint && pnpm run test:run",
 		"test": "vitest",
 		"test:run": "vitest run",
 		"test:ui": "vitest --ui",
 		"test:coverage": "vitest run --coverage",
-		"validate:exports": "node tests/exports.test.cjs",
-		"validate:docs": "node tests/docs-validator.cjs",
-=======
-		"prepublishOnly": "pnpm run lint",
-		"test": "echo 'No tests configured'",
 		"validate:exports": "node tests/exports.test.js",
 		"validate:docs": "node tests/docs-validator.js",
->>>>>>> ff6f023c
 		"validate": "pnpm run validate:exports && pnpm run validate:docs",
 		"lint": "eslint . --ext .js,.ts,.svelte",
 		"format": "prettier --write .",
