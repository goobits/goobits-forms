/**
 * @fileoverview Form Service - Core functionality for form handling
 *
 * This module provides utilities for form initialization, state management,
 * submission handling, and accessibility.
 */

// External Imports
import { superForm } from 'sveltekit-superforms';
import { zod4 } from 'sveltekit-superforms/adapters';
import type { ZodSchema } from 'zod';

// Import logger utility
import { createLogger } from '../utils/logger.ts';

const logger = createLogger('FormService');

// Internal Imports
// import { createRecaptchaProvider } from './recaptcha/index.ts'
import { sanitizeFormData } from '../utils/sanitizeInput.ts';
import { debounce } from '../utils/debounce.ts';
import { handleError } from '../utils/errorHandler.ts';

// Import screen reader service to avoid circular dependencies
// import * as screenReaderService from './screenReaderService.ts';

/**
 * Extracts default values from a Zod schema
 * @param schema - The Zod schema to extract defaults from
 * @returns Object with default values for all schema fields
 */
function getSchemaDefaults(schema: ZodSchema): Record<string, any> {
<<<<<<< HEAD
  const defaults: Record<string, any> = {};

  try {
    if (schema && schema._def && schema._def.shape) {
      // Handle ZodObject schemas
      const shape = schema._def.shape;
      Object.keys(shape).forEach(key => {
        const field = shape[key];
        if (field._def) {
          if (field._def.defaultValue !== undefined) {
            defaults[key] = field._def.defaultValue();
          } else {
            // Provide sensible defaults based on field type
            const typeName = field._def.typeName;
            switch (typeName) {
              case 'ZodString':
                defaults[key] = '';
                break;
              case 'ZodNumber':
                defaults[key] = 0;
                break;
              case 'ZodBoolean':
                defaults[key] = false;
                break;
              case 'ZodArray':
                defaults[key] = [];
                break;
              case 'ZodUnion':
                // For unions, use the first option's default or empty string
                defaults[key] = '';
                break;
              default:
                defaults[key] = '';
            }
          }
        }
      });
    }
  } catch (error) {
    logger.warn("Could not extract schema defaults", { error: error instanceof Error ? error.message : String(error) });
  }

  return defaults;
=======
	const defaults: Record<string, any> = {};

	try {
		if (schema && schema._def && schema._def.shape) {
			// Handle ZodObject schemas
			const shape = schema._def.shape();
			Object.keys(shape).forEach((key) => {
				const field = shape[key];
				if (field._def) {
					if (field._def.defaultValue !== undefined) {
						defaults[key] = field._def.defaultValue();
					} else {
						// Provide sensible defaults based on field type
						const typeName = field._def.typeName;
						switch (typeName) {
							case 'ZodString':
								defaults[key] = '';
								break;
							case 'ZodNumber':
								defaults[key] = 0;
								break;
							case 'ZodBoolean':
								defaults[key] = false;
								break;
							case 'ZodArray':
								defaults[key] = [];
								break;
							case 'ZodUnion':
								// For unions, use the first option's default or empty string
								defaults[key] = '';
								break;
							default:
								defaults[key] = '';
						}
					}
				}
			});
		}
	} catch (error) {
		logger.warn('Could not extract schema defaults', {
			error: error instanceof Error ? error.message : String(error)
		});
	}

	return defaults;
>>>>>>> 3ddfe4c1
}

/**
 * Form initialization options interface
 */
export interface FormInitializationOptions {
	/** Initial form data object */
	initialData: Record<string, any>;
	/** Zod schema for form validation */
	schema: ZodSchema;
	/** Custom submission handler function */
	onSubmitHandler?: (formData: any) => Promise<any>;
	/** Additional superForm options */
	extraOptions?: Record<string, any>;
}

/**
 * Form state interface
 */
export interface FormState {
	/** Array of file attachments */
	attachments: File[];
	/** Currently selected form category */
	selectedCategory: string;
	/** Current submission error if any */
	submissionError: Error | null;
	/** reCAPTCHA instance */
	recaptcha: any;
	/** Object tracking which fields have been touched */
	touched: Record<string, boolean>;
	/** Cached category value */
	cachedCategory: string | null;
}

/**
 * Form submission handler options interface
 */
export interface FormSubmitHandlerOptions {
	/** Function to validate the entire form */
	validateForm: () => boolean;
	/** reCAPTCHA instance for token generation */
	recaptcha?: any;
	/** Function to prepare form data before submission */
	prepareFormData: (formData: any, recaptchaToken?: string) => Promise<any>;
	/** Function to submit the prepared form data */
	submitForm: (formData: any) => Promise<any>;
	/** Callback function for successful submission */
	onSuccess: (response: any) => void;
	/** Callback function for submission errors */
	onError: (error: Error) => void;
}

/**
 * Form submission result interface
 */
export interface FormSubmissionResult {
	/** Whether the submission was successful */
	success: boolean;
	/** Response data on success */
	data?: any;
	/** Error object on failure */
	error?: Error;
}

/**
 * reCAPTCHA interface
 */
export interface RecaptchaInstance {
	/** Get a reCAPTCHA token for the specified action */
	getToken: (action: string) => Promise<string>;
}

/**
 * Initialize a form with standard configuration using sveltekit-superforms
 *
 * @param {FormInitializationOptions} options - Form initialization options
 * @returns {any} The initialized form object and related utilities from superForm
 * @throws {Error} When schema is invalid or form initialization fails
 *
 * @example
 * ```typescript
 * import { z } from 'zod';
 *
 * const schema = z.object({
 *   name: z.string().min(1, 'Name is required'),
 *   email: z.string().email('Invalid email')
 * });
 *
 * const form = initializeForm({
 *   initialData: { name: '', email: '' },
 *   schema,
 *   onSubmitHandler: async (formData) => {
 *     console.log('Submitting:', formData);
 *   }
 * });
 * ```
 */
export function initializeForm({
	initialData,
	schema,
	onSubmitHandler,
	extraOptions = {}
}: FormInitializationOptions): any {
	// Validate schema before passing to zod adapter
	if (!schema || typeof schema !== 'object' || !schema._def) {
		const errorMsg = `Invalid schema provided to initializeForm. Schema details: type=${typeof schema}, hasDefProperty=${!!schema?._def}, schema=${JSON.stringify(schema, null, 2)}`;
		logger.error(errorMsg);
		throw new Error(errorMsg);
	}

	logger.debug('Initializing form with schema', {
		schemaType: typeof schema,
		hasDefProperty: !!schema._def,
		schemaKeys: schema ? Object.keys(schema) : [],
		initialDataKeys: initialData ? Object.keys(initialData) : []
	});

	try {
		// Ensure initialData has proper defaults for all schema fields
		const schemaDefaults = getSchemaDefaults(schema);
		const mergedData = { ...schemaDefaults, ...initialData };

		return superForm(mergedData, {
			dataType: 'json',
			validators: zod4(schema),
			resetForm: false,
			taintedMessage: false,
			multipleSubmits: 'prevent',
			SPA: true,
			onSubmit: onSubmitHandler,
			onUpdate() {
				// Handle form updates
			},
			...extraOptions
		});
	} catch (error) {
		logger.error('Failed to initialize superForm', {
			error: error instanceof Error ? error.message : String(error),
			schema,
			initialData
		});
		throw error;
	}
}

/**
 * Initialize form state with default values
 *
 * @param {Partial<FormState>} [initialState] - Initial state values to override defaults
 * @returns {FormState} The initial form state with defaults applied
 *
 * @example
 * ```typescript
 * const formState = initializeFormState({
 *   selectedCategory: 'bug-report',
 *   attachments: []
 * });
 *
 * console.log(formState.touched); // {}
 * console.log(formState.submissionError); // null
 * ```
 */
export function initializeFormState(initialState: Partial<FormState> = {}): FormState {
	return {
		attachments: [],
		selectedCategory: '',
		submissionError: null,
		recaptcha: null,
		touched: {},
		cachedCategory: null,
		...initialState
	};
}

/**
 * Handle field input events with debounced validation
 * Only validates if the field has been touched to avoid premature validation
 *
 * @param {Record<string, boolean>} touched - Object tracking touched state of fields
 * @param {string} fieldName - The name of the field being validated
 * @param {(fieldName: string) => void} validate - Validation function to call
 *
 * @example
 * ```typescript
 * const touched = { email: true, name: false };
 *
 * const validateField = (fieldName: string) => {
 *   console.log(`Validating ${fieldName}`);
 * };
 *
 * handleFieldInput(touched, 'email', validateField); // Will validate (debounced)
 * handleFieldInput(touched, 'name', validateField);  // Will not validate (not touched)
 * ```
 */
export function handleFieldInput(
	touched: Record<string, boolean>,
	fieldName: string,
	validate: (fieldName: string) => void
): void {
	// Validate if the field has been touched
	if (touched[fieldName]) {
		// Use debounce to prevent too many validation calls
		debounce(() => validate(fieldName), 300)();
	}
}

/**
 * Handle field blur events to mark field as touched
 * This enables validation on subsequent input events
 *
 * @param {Record<string, boolean>} touched - Current touched state object
 * @param {string} fieldName - The name of the field that was blurred
 * @returns {Record<string, boolean>} Updated touched object with the field marked as touched
 *
 * @example
 * ```typescript
 * let touched = { email: false };
 * touched = handleFieldTouch(touched, 'email');
 * console.log(touched.email); // true
 * ```
 */
export function handleFieldTouch(
	touched: Record<string, boolean>,
	fieldName: string
): Record<string, boolean> {
	return {
		...touched,
		[fieldName]: true
	};
}

/**
 * Creates a standardized form submission handler with common functionality
 * Includes validation, reCAPTCHA handling, data preparation, and error handling
 *
 * @param {FormSubmitHandlerOptions} options - Handler configuration options
 * @returns {(formData: any) => Promise<FormSubmissionResult>} Submission handler function
 *
 * @example
 * ```typescript
 * const submitHandler = createFormSubmitHandler({
 *   validateForm: () => formValid,
 *   recaptcha: recaptchaInstance,
 *   prepareFormData: async (data, token) => ({ ...data, recaptchaToken: token }),
 *   submitForm: async (data) => fetch('/api/submit', { method: 'POST', body: JSON.stringify(data) }),
 *   onSuccess: (response) => console.log('Success!', response),
 *   onError: (error) => console.error('Error:', error)
 * });
 *
 * const result = await submitHandler(formData);
 * ```
 */
export function createFormSubmitHandler(options: FormSubmitHandlerOptions) {
	const { validateForm, recaptcha, prepareFormData, submitForm, onSuccess, onError } = options;

	return async function (formData: any): Promise<FormSubmissionResult> {
		// Validate the form first
		if (!validateForm()) {
			const error = handleError(
				'Please fix the validation errors before submitting.',
				'FormSubmission',
				{ step: 'validation' }
			);
			onError(error);
			return { success: false, error };
		}

		try {
			// Get reCAPTCHA token if available
			const recaptchaToken = await getRecaptchaToken(recaptcha);

			// Prepare, sanitize and submit
			const preparedData = await prepareFormData(formData, recaptchaToken);
			const sanitizedData = sanitizeFormData(preparedData);
			const response = await submitForm(sanitizedData);

			// Handle response
			if (response?.success) {
				onSuccess(response);
				return { success: true, data: response };
			}

			// Handle non-success response
			const error = handleError(response?.error || 'Form submission failed', 'FormSubmission', {
				response
			});
			throw error;
		} catch (error) {
			const standardizedError =
				error instanceof Error && error.name === 'ContactFormError'
					? error
					: handleError(error, 'FormSubmission', { formData });
			onError(standardizedError);
			return { success: false, error: standardizedError };
		}
	};
}

/**
 * Get reCAPTCHA token if reCAPTCHA instance is available
 * Returns null if reCAPTCHA is not configured or fails
 *
 * @param {RecaptchaInstance | null} recaptcha - reCAPTCHA instance
 * @returns {Promise<string | null>} reCAPTCHA token or null
 *
 * @example
 * ```typescript
 * const token = await getRecaptchaToken(recaptchaInstance);
 * if (token) {
 *   console.log('Got reCAPTCHA token:', token.substring(0, 10) + '...');
 * } else {
 *   console.log('No reCAPTCHA token available');
 * }
 * ```
 */
async function getRecaptchaToken(recaptcha: RecaptchaInstance | null): Promise<string | null> {
	if (!recaptcha) return null;

	try {
		return await recaptcha.getToken('submit');
	} catch (error) {
		logger.error('reCAPTCHA execution failed:', error);
		return null;
	}
}

/**
 * Reset a form to its initial state
 * Clears form data, submission errors, and touched state
 *
 * @param {(data: any) => void} setFormData - Function to set form data
 * @param {Record<string, any>} defaultProps - Default form properties to reset to
 * @param {Partial<FormState>} state - State variables to reset
 *
 * @example
 * ```typescript
 * const defaultProps = { name: '', email: '', message: '' };
 * const state = { submissionError: new Error('Test'), touched: { email: true } };
 *
 * resetForm(setFormData, defaultProps, state);
 * // Form is now reset to initial state
 * ```
 */
export function resetForm(
	setFormData: (data: any) => void,
	defaultProps: Record<string, any>,
	state: Partial<FormState>
): void {
	// Reset the form data
	setFormData(defaultProps);

	// Reset form state
	if (state.submissionError !== undefined) {
		state.submissionError = null;
	}

	// Clear touched state
	if (state.touched !== undefined) {
		state.touched = {};
	}
}

/**
 * Type guard to check if an object is a valid RecaptchaInstance
 *
 * @param {any} obj - Object to check
 * @returns {obj is RecaptchaInstance} True if object has required RecaptchaInstance methods
 *
 * @example
 * ```typescript
 * if (isRecaptchaInstance(someObject)) {
 *   const token = await someObject.getToken('submit');
 * }
 * ```
 */
export function isRecaptchaInstance(obj: any): obj is RecaptchaInstance {
	return obj && typeof obj.getToken === 'function';
}

/**
 * Validate that a form submission handler has all required options
 *
 * @param {Partial<FormSubmitHandlerOptions>} options - Options to validate
 * @throws {Error} When required options are missing
 *
 * @example
 * ```typescript
 * try {
 *   validateSubmitHandlerOptions({
 *     validateForm: () => true,
 *     prepareFormData: async (data) => data,
 *     submitForm: async (data) => ({ success: true }),
 *     onSuccess: () => {},
 *     onError: () => {}
 *   });
 *   console.log('Options are valid');
 * } catch (error) {
 *   console.error('Invalid options:', error.message);
 * }
 * ```
 */
export function validateSubmitHandlerOptions(options: Partial<FormSubmitHandlerOptions>): void {
	const required = ['validateForm', 'prepareFormData', 'submitForm', 'onSuccess', 'onError'];
	const missing = required.filter(
		(key) =>
			!(key in options) || typeof options[key as keyof FormSubmitHandlerOptions] !== 'function'
	);

	if (missing.length > 0) {
		throw new Error(`Missing required form submit handler options: ${missing.join(', ')}`);
	}
}<|MERGE_RESOLUTION|>--- conflicted
+++ resolved
@@ -30,57 +30,12 @@
  * @returns Object with default values for all schema fields
  */
 function getSchemaDefaults(schema: ZodSchema): Record<string, any> {
-<<<<<<< HEAD
-  const defaults: Record<string, any> = {};
-
-  try {
-    if (schema && schema._def && schema._def.shape) {
-      // Handle ZodObject schemas
-      const shape = schema._def.shape;
-      Object.keys(shape).forEach(key => {
-        const field = shape[key];
-        if (field._def) {
-          if (field._def.defaultValue !== undefined) {
-            defaults[key] = field._def.defaultValue();
-          } else {
-            // Provide sensible defaults based on field type
-            const typeName = field._def.typeName;
-            switch (typeName) {
-              case 'ZodString':
-                defaults[key] = '';
-                break;
-              case 'ZodNumber':
-                defaults[key] = 0;
-                break;
-              case 'ZodBoolean':
-                defaults[key] = false;
-                break;
-              case 'ZodArray':
-                defaults[key] = [];
-                break;
-              case 'ZodUnion':
-                // For unions, use the first option's default or empty string
-                defaults[key] = '';
-                break;
-              default:
-                defaults[key] = '';
-            }
-          }
-        }
-      });
-    }
-  } catch (error) {
-    logger.warn("Could not extract schema defaults", { error: error instanceof Error ? error.message : String(error) });
-  }
-
-  return defaults;
-=======
 	const defaults: Record<string, any> = {};
 
 	try {
 		if (schema && schema._def && schema._def.shape) {
 			// Handle ZodObject schemas
-			const shape = schema._def.shape();
+			const shape = schema._def.shape;
 			Object.keys(shape).forEach((key) => {
 				const field = shape[key];
 				if (field._def) {
@@ -120,7 +75,6 @@
 	}
 
 	return defaults;
->>>>>>> 3ddfe4c1
 }
 
 /**
